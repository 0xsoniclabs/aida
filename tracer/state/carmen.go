--- conflicted
+++ resolved
@@ -20,13 +20,9 @@
 	var err error
 	switch variant {
 	case "go-memory":
-<<<<<<< HEAD
 		db, err = carmen.NewMemory(directory)
-=======
-		db, err = carmen.NewMemory()
 	case "go-file":
 		db, err = carmen.NewCachedLeveLIndexFileStore(directory)
->>>>>>> 954134ab
 	case "go-ldb":
 		db, err = carmen.NewLeveLIndexAndStore(directory)
 	case "cpp-memory":
