package operation

import (
	"encoding/binary"
	"fmt"
	"io"
	"log"
	"math"
	"os"
	"time"

	"github.com/Fantom-foundation/Aida/tracer/dict"
	"github.com/Fantom-foundation/Aida/tracer/state"
)

var Profiling = false

// Operation IDs of the StateDB interface
const (
	GetStateID = iota
	GetStateLclsID
	GetStateLcID
	GetStateLccsID
	SetStateID
	SetStateLclsID
	GetCommittedStateID
	GetCommittedStateLclsID
	GetNonceID
	SetNonceID
	SnapshotID
	RevertToSnapshotID
	CreateAccountID
	GetBalanceID
	GetCodeID
	GetCodeHashID
	GetCodeHashLcID
<<<<<<< HEAD
	GetCodeSizeID
=======
	SetCodeID
>>>>>>> f99cf561
	SuicideID
	ExistID
	FinaliseID
	EndTransactionID
	BeginBlockID
	EndBlockID

	// Number of operations (must be last)
	NumOperations
)

// OperationDictionary data structure contains label and read function of an operation
type OperationDictionary struct {
	label    string
	readfunc func(*os.File) (Operation, error)
}

// opDict contains a dictionary of operation's label and read function.
var opDict = map[byte]OperationDictionary{
	GetStateID:              {label: "GetState", readfunc: ReadGetState},
	GetStateLclsID:          {label: "GetStateLcls", readfunc: ReadGetStateLcls},
	GetStateLcID:            {label: "GetStateLc", readfunc: ReadGetStateLc},
	GetStateLccsID:          {label: "GetStateLccs", readfunc: ReadGetStateLccs},
	SetStateID:              {label: "SetState", readfunc: ReadSetState},
	SetStateLclsID:          {label: "SetStateLcls", readfunc: ReadSetStateLcls},
	GetCommittedStateID:     {label: "GetCommittedState", readfunc: ReadGetCommittedState},
	GetCommittedStateLclsID: {label: "GetCommittedStateLcls", readfunc: ReadGetCommittedStateLcls},
	SnapshotID:              {label: "Snapshot", readfunc: ReadSnapshot},
	RevertToSnapshotID:      {label: "RevertToSnapshot", readfunc: ReadRevertToSnapshot},
	CreateAccountID:         {label: "CreateAccount", readfunc: ReadCreateAccount},
	GetBalanceID:            {label: "GetBalance", readfunc: ReadGetBalance},
	GetNonceID:              {label: "GetNonce", readfunc: ReadGetNonce},
	SetNonceID:              {label: "SetNonce", readfunc: ReadSetNonce},
<<<<<<< HEAD
	GetCodeID:               {label: "GetCode", readfunc: ReadGetCode},
	GetCodeSizeID:           {label: "GetCodeSize", readfunc: ReadGetCodeSize},
=======
	SetCodeID:               {label: "SetCode", readfunc: ReadSetCode},
>>>>>>> f99cf561
	GetCodeHashID:           {label: "GetCodeHash", readfunc: ReadGetCodeHash},
	GetCodeHashLcID:         {label: "GetCodeLcHash", readfunc: ReadGetCodeHashLc},
	SuicideID:               {label: "Suicide", readfunc: ReadSuicide},
	ExistID:                 {label: "Exist", readfunc: ReadExist},
	FinaliseID:              {label: "Finalise", readfunc: ReadFinalise},
	EndTransactionID:        {label: "EndTransaction", readfunc: ReadEndTransaction},
	BeginBlockID:            {label: "BeginBlock", readfunc: ReadBeginBlock},
	EndBlockID:              {label: "EndBlock", readfunc: ReadEndBlock},
}

// Profiling data structures for executed operations.
var (
	opFrequencyy  [NumOperations]uint64        // operation frequency stats
	opDuration    [NumOperations]time.Duration // accumulated operation duration
	opMinDuration [NumOperations]time.Duration // min runtime observerd
	opMaxDuration [NumOperations]time.Duration // max runtime observerd
	opVariance    [NumOperations]float64       // duration variance
)

// getLabel retrieves a label of a state operation.
func getLabel(i byte) string {
	if i < 0 || i >= NumOperations {
		log.Fatalf("getLabel failed; index is out-of-bound")
	}
	if _, ok := opDict[i]; !ok {
		log.Fatalf("operation is not defined")
	}

	return opDict[i].label
}

// Operation interface.
type Operation interface {
	GetOpId() byte                                                // get operation identifier
	Write(*os.File) error                                         // write operation to a file
	Execute(state.StateDB, *dict.DictionaryContext) time.Duration // execute operation on a stateDB instance
	Debug(*dict.DictionaryContext)                                // print debug message for operation
}

// Read an operation from file.
func Read(f *os.File) Operation {
	var (
		op Operation
		ID byte
	)

	// read ID from file
	err := binary.Read(f, binary.LittleEndian, &ID)
	if err == io.EOF {
		return nil
	} else if err != nil {
		log.Fatalf("Cannot read ID from file. Error:%v", err)
	}
	if ID >= NumOperations {
		log.Fatalf("ID out of range %v", ID)
	}

	// read state operation
	op, err = opDict[ID].readfunc(f)
	if err != nil {
		log.Fatalf("Failed to read operation %v. Error %v", getLabel(ID), err)
	}
	if op.GetOpId() != ID {
		log.Fatalf("Generated object of type %v has wrong ID (%v) ", getLabel(op.GetOpId()), getLabel(ID))
	}
	return op
}

// Write an operation to file.
func Write(f *os.File, op Operation) {
	// write ID to file
	ID := op.GetOpId()
	if err := binary.Write(f, binary.LittleEndian, &ID); err != nil {
		log.Fatalf("Failed to write ID for operation %v. Error: %v", getLabel(ID), err)
	}

	// write details of operation to file
	if err := op.Write(f); err != nil {
		log.Fatalf("Failed to write operation %v. Error: %v", getLabel(ID), err)
	}
}

// Execute an operation and profile it.
func Execute(op Operation, db state.StateDB, ctx *dict.DictionaryContext) {
	elapsed := op.Execute(db, ctx)
	if Profiling {
		op := op.GetOpId()
		n := opFrequencyy[op]
		duration := opDuration[op]
		// update min/max values
		if n > 0 {
			if opMaxDuration[op] < elapsed {
				opMaxDuration[op] = elapsed
			}
			if opMinDuration[op] > elapsed {
				opMinDuration[op] = elapsed
			}
		} else {
			opMinDuration[op] = elapsed
			opMaxDuration[op] = elapsed
		}
		// compute previous mean
		prevMean := float64(0.0)
		if n > 0 {
			prevMean = float64(opDuration[op]) / float64(n)
		}
		// update variance
		newDuration := duration + elapsed
		if n > 0 {
			newMean := float64(newDuration) / float64(n+1)
			opVariance[op] = float64(n-1)*opVariance[op]/float64(n) +
				(newMean-prevMean)*(newMean-prevMean)/float64(n+1)
		} else {
			opVariance[op] = 0.0
		}

		// update execution frequency
		opFrequencyy[op] = n + 1

		// update accumulated duration and frequency
		opDuration[op] = newDuration
	}
}

// Debug prints debug information of an operation.
func Debug(ctx *dict.DictionaryContext, op Operation) {
	fmt.Printf("%v:\n", getLabel(op.GetOpId()))
	op.Debug(ctx)
}

// PrintProfiling prints replay profiling information for executed operation.
func PrintProfiling() {
	timeUnit := float64(time.Microsecond)
	tuStr := "us"
	fmt.Printf("op, n, mean(%v), std(%v), min(%v), max(%v)\n", tuStr, tuStr, tuStr, tuStr)
	total := float64(0)
	for op := byte(0); op < NumOperations; op++ {
		n := opFrequencyy[op]
		mean := (float64(opDuration[op]) / float64(n)) / timeUnit
		std := math.Sqrt(opVariance[op]) / timeUnit
		min := float64(opMinDuration[op]) / timeUnit
		max := float64(opMaxDuration[op]) / timeUnit
		fmt.Printf("%v, %v, %v, %v, %v, %v\n", getLabel(op), n, mean, std, min, max)

		total += float64(opDuration[op])
	}
	fmt.Printf("Total StateDB net execution time=%v (s)\n", total/float64(time.Second))
}<|MERGE_RESOLUTION|>--- conflicted
+++ resolved
@@ -34,11 +34,8 @@
 	GetCodeID
 	GetCodeHashID
 	GetCodeHashLcID
-<<<<<<< HEAD
 	GetCodeSizeID
-=======
 	SetCodeID
->>>>>>> f99cf561
 	SuicideID
 	ExistID
 	FinaliseID
@@ -72,12 +69,9 @@
 	GetBalanceID:            {label: "GetBalance", readfunc: ReadGetBalance},
 	GetNonceID:              {label: "GetNonce", readfunc: ReadGetNonce},
 	SetNonceID:              {label: "SetNonce", readfunc: ReadSetNonce},
-<<<<<<< HEAD
 	GetCodeID:               {label: "GetCode", readfunc: ReadGetCode},
 	GetCodeSizeID:           {label: "GetCodeSize", readfunc: ReadGetCodeSize},
-=======
 	SetCodeID:               {label: "SetCode", readfunc: ReadSetCode},
->>>>>>> f99cf561
 	GetCodeHashID:           {label: "GetCodeHash", readfunc: ReadGetCodeHash},
 	GetCodeHashLcID:         {label: "GetCodeLcHash", readfunc: ReadGetCodeHashLc},
 	SuicideID:               {label: "Suicide", readfunc: ReadSuicide},
