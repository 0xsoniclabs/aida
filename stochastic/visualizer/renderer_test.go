--- conflicted
+++ resolved
@@ -1,14 +1,7 @@
-<<<<<<< HEAD
-// Copyright 2025 Fantom Foundation
-// This file is part of Aida Testing Infrastructure for Sonic
-//
-// Aida is freessoftware: you can redistribute it and/or modify
-=======
 // Copyright 2025 Sonic Labs
 // This file is part of Aida Testing Infrastructure for Sonic
 //
 // Aida is free software: you can redistribute it and/or modify
->>>>>>> 1183452c
 // it under the terms of the GNU Lesser General Public License as published by
 // the Free Software Foundation, either version 3 of the License, or
 // (at your option) any later version.
