--- conflicted
+++ resolved
@@ -227,11 +227,7 @@
 	for i, recordedSnapshot := range p.snapshots {
 		if recordedSnapshot == snapshot {
 			p.registry.RegisterSnapshotDelta(len(p.snapshots) - i - 1)
-<<<<<<< HEAD
 			p.snapshots = p.snapshots[0 : i]
-=======
-			p.snapshots = p.snapshots[0 : i+1]
->>>>>>> 445b042c
 			break
 		}
 	}
@@ -252,13 +248,8 @@
 }
 
 // GetLogs retrieves log entries.
-<<<<<<< HEAD
-func (p *EventProxy) GetLogs(hash common.Hash, block uint64, blockHash common.Hash) []*types.Log {
-	return p.db.GetLogs(hash, block, blockHash)
-=======
 func (p *EventProxy) GetLogs(hash common.Hash, block uint64, blockHash common.Hash, blkTimestamp uint64) []*types.Log {
 	return p.db.GetLogs(hash, block, blockHash, blkTimestamp)
->>>>>>> 445b042c
 }
 
 // PointCache returns the point cache used in computations.
