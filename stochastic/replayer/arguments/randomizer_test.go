package arguments

import (
<<<<<<< HEAD
	"math/rand"
	"testing"

	"github.com/0xsoniclabs/aida/stochastic"
	"github.com/0xsoniclabs/aida/stochastic/statistics/exponential"
)

//type constSource64 struct{ v int64 }
=======
    "math/rand"
    "testing"
>>>>>>> 8590501b

    "github.com/0xsoniclabs/aida/stochastic"
)

<<<<<<< HEAD
func TestEmpiricalRandomizer(t *testing.T) {
	rg := rand.New(rand.NewSource(1))
	qpdf := make([]float64, stochastic.QueueLen)
	qpdf[0] = 0.5
	k := 5
	qpdf[k+1] = 0.5
	n := int64(100)
	ecdf := exponential.ToECDF(5.0, stochastic.NumECDFPoints)
	r, err := NewEmpiricalRandomizer(rg, qpdf, ecdf)
	if err != nil {
		t.Fatalf("unexpected error: %v", err)
	}
	if r == nil {
		t.Fatalf("unexpected nil EmpiricalRandomizer")
	}
	for range 1000 {
		v := r.SampleArg(n)
		if v < 0 || v >= n {
			t.Fatalf("sampled value out of range: %d", v)
		}
	}
	for range 20 {
		if v := r.SampleQueue(); v != 1+k {
			t.Fatalf("expected %d, got %d", 1+k, v)
		}
	}
}
=======
// TestEmpiricalRandomizer_SampleArgRange ensures SampleArg stays within [0,n].
func TestEmpiricalRandomizer_SampleArgRange(t *testing.T) {
    rg := rand.New(rand.NewSource(42))

    // Simple ECDF representing a uniform distribution.
    ecdf := [][2]float64{{0.0, 0.0}, {1.0, 1.0}}

    // Construct a valid qpdf for queue sampling: pdf[0] in (0,1), others positive and <1.
    qpdf := make([]float64, stochastic.QueueLen)
    qpdf[0] = 0.2
    rest := 0.8 / float64(stochastic.QueueLen-1)
    for i := 1; i < len(qpdf); i++ {
        qpdf[i] = rest
    }
>>>>>>> 8590501b

    r, err := NewEmpiricalRandomizer(rg, qpdf, ecdf)
    if err != nil {
        t.Fatalf("unexpected error constructing EmpiricalRandomizer: %v", err)
    }

    n := int64(100)
    for i := 0; i < 1000; i++ {
        v := r.SampleArg(n)
        if v < 0 || v > n {
            t.Fatalf("sampled value out of range: %d (n=%d)", v, n)
        }
    }
}

// TestEmpiricalRandomizer_SampleQueueRange ensures SampleQueue stays within [1,QueueLen-1].
func TestEmpiricalRandomizer_SampleQueueRange(t *testing.T) {
    rg := rand.New(rand.NewSource(1337))

    // Valid qpdf: pdf[0] in (0,1), others positive and <1; shape doesn’t matter for range.
    qpdf := make([]float64, stochastic.QueueLen)
    qpdf[0] = 0.1
    rest := 0.9 / float64(stochastic.QueueLen-1)
    for i := 1; i < len(qpdf); i++ {
        qpdf[i] = rest
    }

    // Simple ECDF; not used by SampleQueue but required by constructor.
    ecdf := [][2]float64{{0.0, 0.0}, {1.0, 1.0}}

    r, err := NewEmpiricalRandomizer(rg, qpdf, ecdf)
    if err != nil {
        t.Fatalf("unexpected error constructing EmpiricalRandomizer: %v", err)
    }

    for i := 0; i < 1000; i++ {
        v := r.SampleQueue()
        if v < 1 || v >= stochastic.QueueLen {
            t.Fatalf("queue index out of range: %d", v)
        }
    }
}<|MERGE_RESOLUTION|>--- conflicted
+++ resolved
@@ -1,7 +1,6 @@
 package arguments
 
 import (
-<<<<<<< HEAD
 	"math/rand"
 	"testing"
 
@@ -10,15 +9,10 @@
 )
 
 //type constSource64 struct{ v int64 }
-=======
-    "math/rand"
-    "testing"
->>>>>>> 8590501b
 
     "github.com/0xsoniclabs/aida/stochastic"
 )
 
-<<<<<<< HEAD
 func TestEmpiricalRandomizer(t *testing.T) {
 	rg := rand.New(rand.NewSource(1))
 	qpdf := make([]float64, stochastic.QueueLen)
@@ -45,36 +39,6 @@
 			t.Fatalf("expected %d, got %d", 1+k, v)
 		}
 	}
-}
-=======
-// TestEmpiricalRandomizer_SampleArgRange ensures SampleArg stays within [0,n].
-func TestEmpiricalRandomizer_SampleArgRange(t *testing.T) {
-    rg := rand.New(rand.NewSource(42))
-
-    // Simple ECDF representing a uniform distribution.
-    ecdf := [][2]float64{{0.0, 0.0}, {1.0, 1.0}}
-
-    // Construct a valid qpdf for queue sampling: pdf[0] in (0,1), others positive and <1.
-    qpdf := make([]float64, stochastic.QueueLen)
-    qpdf[0] = 0.2
-    rest := 0.8 / float64(stochastic.QueueLen-1)
-    for i := 1; i < len(qpdf); i++ {
-        qpdf[i] = rest
-    }
->>>>>>> 8590501b
-
-    r, err := NewEmpiricalRandomizer(rg, qpdf, ecdf)
-    if err != nil {
-        t.Fatalf("unexpected error constructing EmpiricalRandomizer: %v", err)
-    }
-
-    n := int64(100)
-    for i := 0; i < 1000; i++ {
-        v := r.SampleArg(n)
-        if v < 0 || v > n {
-            t.Fatalf("sampled value out of range: %d (n=%d)", v, n)
-        }
-    }
 }
 
 // TestEmpiricalRandomizer_SampleQueueRange ensures SampleQueue stays within [1,QueueLen-1].
