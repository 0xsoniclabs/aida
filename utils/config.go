--- conflicted
+++ resolved
@@ -332,17 +332,13 @@
 			log.Printf("\tPrime storage system: %v, DB variant: %v\n", cfg.DbImpl, cfg.DbVariant)
 			log.Printf("\tShadow storage system: %v, DB variant: %v\n", cfg.ShadowImpl, cfg.ShadowVariant)
 		}
-<<<<<<< HEAD
 		log.Printf("\tSource storage directory (empty if new): %v\n", cfg.StateDbSrcDir)
 		log.Printf("\tWorking storage directory: %v\n", cfg.StateDbTempDir)
-=======
 		if cfg.ArchiveMode {
 			log.Printf("\tArchive mode: enabled\n")
 		} else {
 			log.Printf("\tArchive mode: disabled\n")
 		}
-		log.Printf("\tStorage parent directory: %v\n", cfg.StateDbDir)
->>>>>>> 057952e4
 		log.Printf("\tUsed VM implementation: %v\n", cfg.VmImpl)
 		log.Printf("\tUpdate DB directory: %v\n", cfg.UpdateDBDir)
 		if cfg.SkipPriming {
