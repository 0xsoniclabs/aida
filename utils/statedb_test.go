--- conflicted
+++ resolved
@@ -154,62 +154,6 @@
 	}
 }
 
-<<<<<<< HEAD
-// TestStatedb_PrimeStateDB tests priming fresh state DB with randomized world state data
-func TestStatedb_PrimeStateDB(t *testing.T) {
-	for _, tc := range getStatedbTestCases() {
-		t.Run(fmt.Sprintf("DB variant: %s; shadowImpl: %s; archive variant: %s", tc.variant, tc.shadowImpl, tc.archiveVariant), func(t *testing.T) {
-			cfg := makeTestConfig(tc)
-
-			// Initialization of state DB
-			sDB, err := MakeStateDB(t.TempDir(), cfg, common.Hash{}, false)
-
-			if err != nil {
-				t.Fatalf("failed to create state DB: %v", err)
-			}
-
-			// Closing of state DB
-			defer func(sDB state.StateDB) {
-				err = sDB.Close()
-				if err != nil {
-					t.Fatalf("failed to close state DB: %v", err)
-				}
-			}(sDB)
-
-			// Generating randomized world state
-			ws, _ := makeWorldState(t)
-
-			log := logger.NewLogger("INFO", "TestStateDb")
-
-			// Priming state DB
-			PrimeStateDB(ws, sDB, cfg, log)
-
-			// Checks if state DB was primed correctly
-			for key, account := range ws {
-				if sDB.GetBalance(key).Cmp(account.Balance) != 0 {
-					t.Fatalf("failed to prime account balance; Is: %v; Should be: %v", sDB.GetBalance(key), account.Balance)
-				}
-
-				if sDB.GetNonce(key) != account.Nonce {
-					t.Fatalf("failed to prime account nonce; Is: %v; Should be: %v", sDB.GetNonce(key), account.Nonce)
-				}
-
-				if bytes.Compare(sDB.GetCode(key), account.Code) != 0 {
-					t.Fatalf("failed to prime account code; Is: %v; Should be: %v", sDB.GetCode(key), account.Code)
-				}
-
-				for sKey, sValue := range account.Storage {
-					if sDB.GetState(key, sKey) != sValue {
-						t.Fatalf("failed to prime account storage; Is: %v; Should be: %v", sDB.GetState(key, sKey), sValue)
-					}
-				}
-			}
-		})
-	}
-}
-
-=======
->>>>>>> f7570b5f
 // TestStatedb_DeleteDestroyedAccountsFromWorldState tests removal of destroyed accounts from given world state
 func TestStatedb_DeleteDestroyedAccountsFromWorldState(t *testing.T) {
 	for _, tc := range getStatedbTestCases() {
