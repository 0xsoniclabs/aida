--- conflicted
+++ resolved
@@ -70,11 +70,7 @@
 }
 
 // runVMTask executes VM on a chosen storage system.
-<<<<<<< HEAD
-func runVMTask(db state.StateDB, cfg *TraceConfig, block uint64, tx int, recording *substate.Substate) error {
-=======
 func runVMTask(db state.StateDB, cfg *TraceConfig, block uint64, tx int, recording *substate.Substate, vmImpl string) (*substate.SubstateResult, error) {
->>>>>>> 0b28eebc
 
 	inputAlloc := recording.InputAlloc
 	inputEnv := recording.Env
@@ -359,12 +355,8 @@
 
 		// run VM
 		db.BeginTransaction(uint32(tx.Transaction))
-<<<<<<< HEAD
-		if err := runVMTask(db, cfg, tx.Block, tx.Transaction, tx.Substate); err != nil {
-=======
 		result, err := runVMTask(db, cfg, tx.Block, tx.Transaction, tx.Substate, vmImpl)
 		if err != nil {
->>>>>>> 0b28eebc
 			return fmt.Errorf("VM execution failed. %v", err)
 		}
 		db.EndTransaction()
