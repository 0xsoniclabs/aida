package trace

import (
	"fmt"
	"io/ioutil"
	"log"
	"os"
	"runtime/pprof"
	"time"

	"github.com/Fantom-foundation/Aida/tracer"
	"github.com/Fantom-foundation/Aida/tracer/dict"
	"github.com/Fantom-foundation/Aida/tracer/operation"
	"github.com/ethereum/go-ethereum/substate"
	"github.com/urfave/cli/v2"
)

// TraceReplayCommand data structure for the replay app
var TraceReplayCommand = cli.Command{
	Action:    traceReplayAction,
	Name:      "replay",
	Usage:     "executes storage trace",
	ArgsUsage: "<blockNumFirst> <blockNumLast>",
	Flags: []cli.Flag{
		&cpuProfileFlag,
		&disableProgressFlag,
		&profileFlag,
		&stateDbImplementation,
		&stateDbVariant,
		&substate.SubstateDirFlag,
		&substate.WorkersFlag,
		&traceDirectoryFlag,
		&traceDebugFlag,
		&validateEndState,
		&worldStateDirFlag,
	},
	Description: `
The trace replay command requires two arguments:
<blockNumFirst> <blockNumLast>

<blockNumFirst> and <blockNumLast> are the first and
last block of the inclusive range of blocks to replay storage traces.`,
}

// readTrace reads operations from trace files and puts them into a channel.
func readTrace(cfg *TraceConfig, ch chan operation.Operation) {
	traceIter := tracer.NewTraceIterator(cfg.first, cfg.last)
	defer traceIter.Release()
	for traceIter.Next() {
		op := traceIter.Value()
		ch <- op
	}
	close(ch)
}

// traceReplayTask simulates storage operations from storage traces on stateDB.
func traceReplayTask(cfg *TraceConfig) error {

	// starting reading in parallel
	log.Printf("Start reading operations in parallel")
	opChannel := make(chan operation.Operation, 100000)
	go readTrace(cfg, opChannel)

	// load dictionaries & indexes
	log.Printf("Load dictionaries")
	dCtx := dict.ReadDictionaryContext()

	// intialize the world state and advance it to the first block
	log.Printf("Load and advance worldstate to block %v", cfg.first-1)
	ws, err := generateWorldState(cfg.worldStateDir, cfg.first-1, cfg.workers)
	if err != nil {
		return err
	}

	// create a directory for the store to place all its files, and
	// instantiate the state DB under testing.
	log.Printf("Create stateDB database")
	stateDirectory, err := ioutil.TempDir("", "state_db_*")
	if err != nil {
		return err
	}
	db, err := makeStateDB(stateDirectory, cfg.impl, cfg.variant)
	if err != nil {
		return err
	}

	// prime stateDB
	log.Printf("Prime StateDB database with world-state")
	if cfg.impl == "memory" {
		db.PrepareSubstate(&ws)
	} else {
		primeStateDB(ws, db)
	}

	log.Printf("Replay storage operations on StateDB database")

	// progress message setup
	var (
		start   time.Time
		sec     float64
		lastSec float64
	)
	if cfg.enableProgress {
		start = time.Now()
		sec = time.Since(start).Seconds()
		lastSec = time.Since(start).Seconds()
	}

	// replace storage trace
<<<<<<< HEAD
	for op := range opChannel {
=======
	fmt.Printf("trace replay: Replay storage operations\n")
	for traceIter.Next() {
		op := traceIter.Value()
		if op.GetId() == operation.EndBlockID {
			db.Commit(true)
		}
>>>>>>> 9106b0a8
		if op.GetId() == operation.BeginBlockID {
			block := op.(*operation.BeginBlock).BlockNumber
			if block > cfg.last {
				break
			}
			if cfg.enableProgress {
				// report progress
				sec = time.Since(start).Seconds()
				if sec-lastSec >= 15 {
					log.Printf("Elapsed time: %.0f s, at block %v\n", sec, block)
					lastSec = sec
				}
			}
		}
		operation.Execute(op, db, dCtx)
		if cfg.debug {
			operation.Debug(dCtx, op)
		}
	}
	sec = time.Since(start).Seconds()

	log.Printf("Finished replaying storage operations on StateDB database")

	// validate stateDB
	if cfg.enableValidation {
		log.Printf("Validate final state")
		// advance the world state from the first block to the last block
		advanceWorldState(ws, cfg.first, cfg.last, cfg.workers)
		if err := validateStateDB(ws, db); err != nil {
			return fmt.Errorf("Validation failed. %v\n", err)
		}
	}

	// print profile statistics (if enabled)
	if operation.EnableProfiling {
		operation.PrintProfiling()
	}

	// close the DB and print disk usage
	log.Printf("Close StateDB database")
	start = time.Now()
	if err := db.Close(); err != nil {
		log.Printf("Failed to close database: %v", err)
	}

	// print progress summary
	if cfg.enableProgress {
		log.Printf("trace replay: Total elapsed time: %.3f s, processed %v blocks\n", sec, cfg.last-cfg.first+1)
		log.Printf("trace replay: Closing DB took %v\n", time.Since(start))
		log.Printf("trace replay: Final disk usage: %v MiB\n", float32(getDirectorySize(stateDirectory))/float32(1024*1024))
	}

	return nil
}

// traceReplayAction implements trace command for replaying.
func traceReplayAction(ctx *cli.Context) error {
	var err error
	cfg, err := NewTraceConfig(ctx)
	if err != nil {
		return err
	}

	operation.EnableProfiling = cfg.profile
	// set trace directory
	tracer.TraceDir = ctx.String(traceDirectoryFlag.Name) + "/"
	dict.DictionaryContextDir = ctx.String(traceDirectoryFlag.Name) + "/"

	// start CPU profiling if requested.
	if profileFileName := ctx.String(cpuProfileFlag.Name); profileFileName != "" {
		f, err := os.Create(profileFileName)
		if err != nil {
			return err
		}
		pprof.StartCPUProfile(f)
		defer pprof.StopCPUProfile()
	}

	// run storage driver
	substate.SetSubstateFlags(ctx)
	substate.OpenSubstateDBReadOnly()
	defer substate.CloseSubstateDB()
	err = traceReplayTask(cfg)

	return err
}<|MERGE_RESOLUTION|>--- conflicted
+++ resolved
@@ -107,16 +107,7 @@
 	}
 
 	// replace storage trace
-<<<<<<< HEAD
 	for op := range opChannel {
-=======
-	fmt.Printf("trace replay: Replay storage operations\n")
-	for traceIter.Next() {
-		op := traceIter.Value()
-		if op.GetId() == operation.EndBlockID {
-			db.Commit(true)
-		}
->>>>>>> 9106b0a8
 		if op.GetId() == operation.BeginBlockID {
 			block := op.(*operation.BeginBlock).BlockNumber
 			if block > cfg.last {
