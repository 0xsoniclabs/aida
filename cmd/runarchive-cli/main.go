--- conflicted
+++ resolved
@@ -23,11 +23,11 @@
 		// substate
 		&substate.WorkersFlag,
 		&substate.SubstateDirFlag,
+		&logger.LogLevelFlag,
 
 		// utils
 		&utils.CpuProfileFlag,
 		&utils.ChainIDFlag,
-		&utils.LogLevelFlag,
 
 		// StateDb
 		&utils.AidaDbFlag,
@@ -39,11 +39,6 @@
 
 		// VM
 		&utils.VmImplementation,
-<<<<<<< HEAD
-		&utils.AidaDbFlag,
-		&logger.LogLevelFlag,
-=======
->>>>>>> f7570b5f
 	},
 	Description: "Runs transactions on historic states derived from an archive DB",
 }
