--- conflicted
+++ resolved
@@ -91,13 +91,8 @@
 	// load accounts from the given root
 	// if the root has not been provided, try to use the latest
 	root := common.HexToHash(ctx.String(flagStateRoot))
-<<<<<<< HEAD
-	if root == db.ZeroHash {
-		root, blockNumber, err = db.LatestStateRoot(store)
-=======
 	if root == snapshot.ZeroHash {
-		root, err = opera.LatestStateRoot(store)
->>>>>>> 6cb1835f
+		root, blockNumber, err = opera.LatestStateRoot(store)
 		if err != nil {
 			log.Errorf("state root not found; %s", err.Error())
 			return err
