--- conflicted
+++ resolved
@@ -24,9 +24,7 @@
 	"github.com/ethereum/go-ethereum/core/rawdb"
 	"github.com/ethereum/go-ethereum/core/state"
 	"github.com/ethereum/go-ethereum/core/tracing"
-<<<<<<< HEAD
 	"github.com/stretchr/testify/require"
-=======
 	"github.com/ethereum/go-ethereum/core/types"
 	"github.com/ethereum/go-ethereum/ethdb/leveldb"
 	"github.com/ethereum/go-ethereum/params"
@@ -34,7 +32,6 @@
 	"github.com/holiman/uint256"
 	"github.com/stretchr/testify/assert"
 	"go.uber.org/mock/gomock"
->>>>>>> 836aca4d
 )
 
 const N = 1000
@@ -111,7 +108,6 @@
 	}
 }
 
-<<<<<<< HEAD
 func TestGethDb_CreateAccountIsProtected(t *testing.T) {
 	dir := t.TempDir()
 	db, err := MakeGethStateDB(dir, "", common.Hash{}, false, nil)
@@ -151,920 +147,4 @@
 	db.CreateContract(addr)
 	// Account must not exist in the db
 	require.False(t, db.Exist(addr))
-=======
-func TestGethStateDB_CreateAccount(t *testing.T) {
-	ctrl := gomock.NewController(t)
-	defer ctrl.Finish()
-
-	mockDb := NewMockVmStateDB(ctrl)
-	g := gethStateDB{
-		db: mockDb,
-	}
-	addr := common.HexToAddress("0x1234")
-	mockDb.EXPECT().CreateAccount(addr)
-	g.CreateAccount(addr)
-}
-
-func TestGethStateDB_CreateContract(t *testing.T) {
-	ctrl := gomock.NewController(t)
-	defer ctrl.Finish()
-
-	mockDb := NewMockVmStateDB(ctrl)
-	g := gethStateDB{
-		db: mockDb,
-	}
-	addr := common.HexToAddress("0x1234")
-	mockDb.EXPECT().CreateContract(addr)
-	g.CreateContract(addr)
-}
-
-func TestGethStateDB_Exist(t *testing.T) {
-	ctrl := gomock.NewController(t)
-	defer ctrl.Finish()
-
-	mockDb := NewMockVmStateDB(ctrl)
-	g := gethStateDB{
-		db: mockDb,
-	}
-	addr := common.HexToAddress("0x1234")
-	mockDb.EXPECT().Exist(addr).Return(true)
-	exists := g.Exist(addr)
-	assert.True(t, exists)
-}
-
-func TestGethStateDB_Empty(t *testing.T) {
-	ctrl := gomock.NewController(t)
-	defer ctrl.Finish()
-
-	mockDb := NewMockVmStateDB(ctrl)
-	g := gethStateDB{
-		db: mockDb,
-	}
-	addr := common.HexToAddress("0x1234")
-	mockDb.EXPECT().Empty(addr).Return(true)
-	empty := g.Empty(addr)
-	assert.True(t, empty)
-}
-
-func TestGethStateDB_SelfDestruct(t *testing.T) {
-	ctrl := gomock.NewController(t)
-	defer ctrl.Finish()
-
-	mockDb := NewMockVmStateDB(ctrl)
-	g := gethStateDB{
-		db: mockDb,
-	}
-	addr := common.HexToAddress("0x1234")
-	expected := uint256.NewInt(0)
-	mockDb.EXPECT().SelfDestruct(addr).Return(*expected)
-	value := g.SelfDestruct(addr)
-	assert.Equal(t, expected, &value)
-}
-
-func TestGethStateDB_SelfDestruct6780(t *testing.T) {
-	ctrl := gomock.NewController(t)
-	defer ctrl.Finish()
-
-	mockDb := NewMockVmStateDB(ctrl)
-	g := gethStateDB{
-		db: mockDb,
-	}
-	addr := common.HexToAddress("0x1234")
-	expected := uint256.NewInt(0)
-	mockDb.EXPECT().SelfDestruct6780(addr).Return(*expected, true)
-	value, value2 := g.SelfDestruct6780(addr)
-	assert.Equal(t, expected, &value)
-	assert.True(t, value2)
-}
-func TestGethStateDB_HasSelfDestructed(t *testing.T) {
-	ctrl := gomock.NewController(t)
-	defer ctrl.Finish()
-
-	mockDb := NewMockVmStateDB(ctrl)
-	g := gethStateDB{
-		db: mockDb,
-	}
-	addr := common.HexToAddress("0x1234")
-	mockDb.EXPECT().HasSelfDestructed(addr).Return(true)
-	result := g.HasSelfDestructed(addr)
-	assert.True(t, result)
-}
-
-func TestGethStateDB_GetBalance(t *testing.T) {
-	ctrl := gomock.NewController(t)
-	defer ctrl.Finish()
-
-	mockDb := NewMockVmStateDB(ctrl)
-	g := gethStateDB{
-		db: mockDb,
-	}
-	addr := common.HexToAddress("0x1234")
-	expected := uint256.NewInt(100)
-	mockDb.EXPECT().GetBalance(addr).Return(expected)
-	result := g.GetBalance(addr)
-	assert.Equal(t, expected, result)
-}
-
-func TestGethStateDB_AddBalance(t *testing.T) {
-	ctrl := gomock.NewController(t)
-	defer ctrl.Finish()
-
-	mockDb := NewMockVmStateDB(ctrl)
-	g := gethStateDB{
-		db: mockDb,
-	}
-	addr := common.HexToAddress("0x1234")
-	value := uint256.NewInt(50)
-	expected := uint256.NewInt(150)
-	mockDb.EXPECT().AddBalance(addr, value, gomock.Any()).Return(*expected)
-	result := g.AddBalance(addr, value, 0)
-	assert.Equal(t, expected, &result)
-}
-
-func TestGethStateDB_SubBalance(t *testing.T) {
-	ctrl := gomock.NewController(t)
-	defer ctrl.Finish()
-
-	mockDb := NewMockVmStateDB(ctrl)
-	g := gethStateDB{
-		db: mockDb,
-	}
-	addr := common.HexToAddress("0x1234")
-	value := uint256.NewInt(50)
-	expected := uint256.NewInt(50)
-	mockDb.EXPECT().SubBalance(addr, value, gomock.Any()).Return(*expected)
-	result := g.SubBalance(addr, value, 0)
-	assert.Equal(t, expected, &result)
-}
-
-func TestGethStateDB_GetNonce(t *testing.T) {
-	ctrl := gomock.NewController(t)
-	defer ctrl.Finish()
-
-	mockDb := NewMockVmStateDB(ctrl)
-	g := gethStateDB{
-		db: mockDb,
-	}
-	addr := common.HexToAddress("0x1234")
-	expected := uint64(42)
-	mockDb.EXPECT().GetNonce(addr).Return(expected)
-	result := g.GetNonce(addr)
-	assert.Equal(t, expected, result)
-}
-
-func TestGethStateDB_SetNonce(t *testing.T) {
-	ctrl := gomock.NewController(t)
-	defer ctrl.Finish()
-
-	mockDb := NewMockVmStateDB(ctrl)
-	g := gethStateDB{
-		db: mockDb,
-	}
-	addr := common.HexToAddress("0x1234")
-	nonce := uint64(42)
-	mockDb.EXPECT().SetNonce(addr, nonce, gomock.Any())
-	g.SetNonce(addr, nonce, 0)
-}
-
-func TestGethStateDB_GetCommittedState(t *testing.T) {
-	ctrl := gomock.NewController(t)
-	defer ctrl.Finish()
-
-	mockDb := NewMockVmStateDB(ctrl)
-	g := gethStateDB{
-		db: mockDb,
-	}
-	addr := common.HexToAddress("0x1234")
-	key := common.HexToHash("0x5678")
-	expected := common.HexToHash("0x9abc")
-	mockDb.EXPECT().GetStateAndCommittedState(addr, key).Return(common.Hash{}, expected)
-	result := g.GetCommittedState(addr, key)
-	assert.Equal(t, expected, result)
-}
-
-func TestGethStateDB_GetState(t *testing.T) {
-	ctrl := gomock.NewController(t)
-	defer ctrl.Finish()
-
-	mockDb := NewMockVmStateDB(ctrl)
-	g := gethStateDB{
-		db: mockDb,
-	}
-	addr := common.HexToAddress("0x1234")
-	key := common.HexToHash("0x5678")
-	expected := common.HexToHash("0x9abc")
-	mockDb.EXPECT().GetState(addr, key).Return(expected)
-	result := g.GetState(addr, key)
-	assert.Equal(t, expected, result)
-}
-
-func TestGethStateDB_SetState(t *testing.T) {
-	ctrl := gomock.NewController(t)
-	defer ctrl.Finish()
-
-	mockDb := NewMockVmStateDB(ctrl)
-	g := gethStateDB{
-		db: mockDb,
-	}
-	addr := common.HexToAddress("0x1234")
-	key := common.HexToHash("0x5678")
-	value := common.HexToHash("0x9abc")
-	expected := common.HexToHash("0xdef0")
-	mockDb.EXPECT().SetState(addr, key, value).Return(expected)
-	result := g.SetState(addr, key, value)
-	assert.Equal(t, expected, result)
-}
-
-func TestGethStateDB_GetStorageRoot(t *testing.T) {
-	ctrl := gomock.NewController(t)
-	defer ctrl.Finish()
-
-	mockDb := NewMockVmStateDB(ctrl)
-	g := gethStateDB{
-		db: mockDb,
-	}
-	addr := common.HexToAddress("0x1234")
-	expected := common.HexToHash("0x5678")
-	mockDb.EXPECT().GetStorageRoot(addr).Return(expected)
-	result := g.GetStorageRoot(addr)
-	assert.Equal(t, expected, result)
-}
-
-func TestGethStateDB_GetTransientState(t *testing.T) {
-	ctrl := gomock.NewController(t)
-	defer ctrl.Finish()
-
-	mockDb := NewMockVmStateDB(ctrl)
-	g := gethStateDB{
-		db: mockDb,
-	}
-	addr := common.HexToAddress("0x1234")
-	key := common.HexToHash("0x5678")
-	expected := common.HexToHash("0x9abc")
-	mockDb.EXPECT().GetTransientState(addr, key).Return(expected)
-	result := g.GetTransientState(addr, key)
-	assert.Equal(t, expected, result)
-}
-
-func TestGethStateDB_SetTransientState(t *testing.T) {
-	ctrl := gomock.NewController(t)
-	defer ctrl.Finish()
-
-	mockDb := NewMockVmStateDB(ctrl)
-	g := gethStateDB{
-		db: mockDb,
-	}
-	addr := common.HexToAddress("0x1234")
-	key := common.HexToHash("0x5678")
-	value := common.HexToHash("0x9abc")
-	mockDb.EXPECT().SetTransientState(addr, key, value)
-	g.SetTransientState(addr, key, value)
-}
-
-func TestGethStateDB_GetCode(t *testing.T) {
-	ctrl := gomock.NewController(t)
-	defer ctrl.Finish()
-
-	mockDb := NewMockVmStateDB(ctrl)
-	g := gethStateDB{
-		db: mockDb,
-	}
-	addr := common.HexToAddress("0x1234")
-	expected := []byte{0x60, 0x80, 0x60, 0x40}
-	mockDb.EXPECT().GetCode(addr).Return(expected)
-	result := g.GetCode(addr)
-	assert.Equal(t, expected, result)
-}
-
-func TestGethStateDB_GetCodeHash(t *testing.T) {
-	ctrl := gomock.NewController(t)
-	defer ctrl.Finish()
-
-	mockDb := NewMockVmStateDB(ctrl)
-	g := gethStateDB{
-		db: mockDb,
-	}
-	addr := common.HexToAddress("0x1234")
-	expected := common.HexToHash("0x5678")
-	mockDb.EXPECT().GetCodeHash(addr).Return(expected)
-	result := g.GetCodeHash(addr)
-	assert.Equal(t, expected, result)
-}
-
-func TestGethStateDB_GetCodeSize(t *testing.T) {
-	ctrl := gomock.NewController(t)
-	defer ctrl.Finish()
-
-	mockDb := NewMockVmStateDB(ctrl)
-	g := gethStateDB{
-		db: mockDb,
-	}
-	addr := common.HexToAddress("0x1234")
-	expected := 256
-	mockDb.EXPECT().GetCodeSize(addr).Return(expected)
-	result := g.GetCodeSize(addr)
-	assert.Equal(t, expected, result)
-}
-
-func TestGethStateDB_SetCode(t *testing.T) {
-	ctrl := gomock.NewController(t)
-	defer ctrl.Finish()
-
-	mockDb := NewMockVmStateDB(ctrl)
-	g := gethStateDB{
-		db: mockDb,
-	}
-	addr := common.HexToAddress("0x1234")
-	code := []byte{0x60, 0x80, 0x60, 0x40}
-	expected := []byte{0x60, 0x80}
-	mockDb.EXPECT().SetCode(addr, code).Return(expected)
-	result := g.SetCode(addr, code)
-	assert.Equal(t, expected, result)
-}
-
-func TestGethStateDB_Snapshot(t *testing.T) {
-	ctrl := gomock.NewController(t)
-	defer ctrl.Finish()
-
-	mockDb := NewMockVmStateDB(ctrl)
-	g := gethStateDB{
-		db: mockDb,
-	}
-	expected := 42
-	mockDb.EXPECT().Snapshot().Return(expected)
-	result := g.Snapshot()
-	assert.Equal(t, expected, result)
-}
-
-func TestGethStateDB_RevertToSnapshot(t *testing.T) {
-	ctrl := gomock.NewController(t)
-	defer ctrl.Finish()
-
-	mockDb := NewMockVmStateDB(ctrl)
-	g := gethStateDB{
-		db: mockDb,
-	}
-	id := 42
-	mockDb.EXPECT().RevertToSnapshot(id)
-	g.RevertToSnapshot(id)
-}
-
-func TestGethStateDB_Error(t *testing.T) {
-	g := gethStateDB{}
-	result := g.Error()
-	assert.Nil(t, result)
-}
-
-func TestGethStateDB_BeginTransaction(t *testing.T) {
-	g := gethStateDB{}
-	err := g.BeginTransaction(1)
-	assert.Nil(t, err)
-}
-
-func TestGethStateDB_EndTransaction(t *testing.T) {
-	ctrl := gomock.NewController(t)
-	defer ctrl.Finish()
-
-	mockDb := NewMockVmStateDB(ctrl)
-	g := gethStateDB{
-		db: mockDb,
-	}
-	mockDb.EXPECT().Finalise(true).AnyTimes()
-	err := g.EndTransaction()
-	assert.Nil(t, err)
-}
-
-func TestGethStateDB_BeginBlock(t *testing.T) {
-	db := rawdb.NewMemoryDatabase()
-	trieDb := triedb.NewDatabase(db, &triedb.Config{})
-	g := gethStateDB{
-		stateRoot: common.Hash{},
-		evmState:  state.NewDatabase(trieDb, nil),
-		triegc:    prque.New[uint64, common.Hash](nil),
-	}
-	err := g.BeginBlock(1)
-	assert.Nil(t, err)
-}
-
-func TestGethStateDB_EndBlock(t *testing.T) {
-	db := rawdb.NewMemoryDatabase()
-	trieDb := triedb.NewDatabase(db, &triedb.Config{})
-	g := gethStateDB{
-		stateRoot: common.Hash{},
-		evmState:  state.NewDatabase(trieDb, nil),
-		triegc:    prque.New[uint64, common.Hash](nil),
-	}
-	err := g.EndBlock()
-	assert.Nil(t, err)
-}
-
-func TestGethStateDB_BeginSyncPeriod(t *testing.T) {
-	g := gethStateDB{}
-	assert.NotPanics(t, func() {
-		g.BeginSyncPeriod(1)
-	})
-}
-
-func TestGethStateDB_EndSyncPeriod(t *testing.T) {
-	db := rawdb.NewMemoryDatabase()
-	trieDb := triedb.NewDatabase(db, &triedb.Config{})
-	g := gethStateDB{
-		stateRoot:     common.Hash{},
-		evmState:      state.NewDatabase(trieDb, nil),
-		triegc:        prque.New[uint64, common.Hash](nil),
-		isArchiveMode: false,
-	}
-
-	assert.NotPanics(t, g.EndSyncPeriod)
-}
-
-func TestGethStateDB_GetHash(t *testing.T) {
-	ctrl := gomock.NewController(t)
-	defer ctrl.Finish()
-
-	mockDb := NewMockVmStateDB(ctrl)
-	db := rawdb.NewMemoryDatabase()
-	trieDb := triedb.NewDatabase(db, &triedb.Config{})
-	g := gethStateDB{
-		db:        mockDb,
-		stateRoot: common.Hash{},
-		evmState:  state.NewDatabase(trieDb, nil),
-		triegc:    prque.New[uint64, common.Hash](nil),
-	}
-	hash, err := g.GetHash()
-	assert.Nil(t, err)
-	assert.Equal(t, common.Hash{}, hash)
-}
-
-func TestGethStateDB_Finalise(t *testing.T) {
-	ctrl := gomock.NewController(t)
-	defer ctrl.Finish()
-
-	db := rawdb.NewMemoryDatabase()
-	trieDb := triedb.NewDatabase(db, &triedb.Config{})
-	sDb, _ := state.New(types.EmptyRootHash, state.NewDatabase(trieDb, nil))
-	g := gethStateDB{
-		db:        sDb,
-		stateRoot: common.Hash{},
-		evmState:  state.NewDatabase(trieDb, nil),
-		triegc:    prque.New[uint64, common.Hash](nil),
-	}
-	assert.NotPanics(t, func() {
-		g.Finalise(true)
-	})
-}
-
-func TestGethStateDB_IntermediateRoot(t *testing.T) {
-	ctrl := gomock.NewController(t)
-	defer ctrl.Finish()
-
-	db := rawdb.NewMemoryDatabase()
-	trieDb := triedb.NewDatabase(db, &triedb.Config{})
-	sDb, _ := state.New(types.EmptyRootHash, state.NewDatabase(trieDb, nil))
-	g := gethStateDB{
-		db:        sDb,
-		stateRoot: common.Hash{},
-		evmState:  state.NewDatabase(trieDb, nil),
-		triegc:    prque.New[uint64, common.Hash](nil),
-	}
-	result := g.IntermediateRoot(true)
-	assert.Equal(t, common.HexToHash("0x56e81f171bcc55a6ff8345e692c0f86e5b48e01b996cadc001622fb5e363b421"), result)
-}
-
-func TestGethStateDB_Commit(t *testing.T) {
-	ctrl := gomock.NewController(t)
-	defer ctrl.Finish()
-
-	db := rawdb.NewMemoryDatabase()
-	trieDb := triedb.NewDatabase(db, &triedb.Config{})
-	sDb, _ := state.New(types.EmptyRootHash, state.NewDatabase(trieDb, nil))
-	g := gethStateDB{
-		db:        sDb,
-		stateRoot: common.Hash{},
-		evmState:  state.NewDatabase(trieDb, nil),
-		triegc:    prque.New[uint64, common.Hash](nil),
-	}
-	hash, err := g.Commit(1, true)
-	assert.Equal(t, common.HexToHash("0x56e81f171bcc55a6ff8345e692c0f86e5b48e01b996cadc001622fb5e363b421"), hash)
-	assert.Nil(t, err)
-}
-
-func TestGethStateDB_SetTxContext(t *testing.T) {
-	ctrl := gomock.NewController(t)
-	defer ctrl.Finish()
-
-	db := rawdb.NewMemoryDatabase()
-	trieDb := triedb.NewDatabase(db, &triedb.Config{})
-	sDb, _ := state.New(types.EmptyRootHash, state.NewDatabase(trieDb, nil))
-	g := gethStateDB{
-		db:        sDb,
-		stateRoot: common.Hash{},
-		evmState:  state.NewDatabase(trieDb, nil),
-		triegc:    prque.New[uint64, common.Hash](nil),
-	}
-	thash := common.HexToHash("0x1234")
-	g.SetTxContext(thash, 1)
-}
-
-func TestGethStateDB_PrepareSubstate(t *testing.T) {
-	g := gethStateDB{}
-	assert.NotPanics(t, func() {
-		g.PrepareSubstate(nil, 1)
-	})
-}
-
-func TestGethStateDB_GetSubstatePostAlloc(t *testing.T) {
-	g := gethStateDB{}
-	result := g.GetSubstatePostAlloc()
-	assert.Nil(t, result)
-}
-
-func TestGethStateDB_Close(t *testing.T) {
-	ctrl := gomock.NewController(t)
-	defer ctrl.Finish()
-
-	dir := t.TempDir()
-	levelDb, _ := leveldb.New(dir, 0, 0, "test", false)
-	db := rawdb.NewMemoryDatabase()
-	trieDb := triedb.NewDatabase(db, &triedb.Config{})
-	sDb, _ := state.New(types.EmptyRootHash, state.NewDatabase(trieDb, nil))
-	g := gethStateDB{
-		db:        sDb,
-		stateRoot: common.Hash{},
-		evmState:  state.NewDatabase(trieDb, nil),
-		triegc:    prque.New[uint64, common.Hash](nil),
-		backend:   levelDb,
-	}
-	err := g.Close()
-	assert.Nil(t, err)
-}
-
-func TestGethStateDB_AddRefund(t *testing.T) {
-	ctrl := gomock.NewController(t)
-	defer ctrl.Finish()
-
-	mockDb := NewMockVmStateDB(ctrl)
-	g := gethStateDB{
-		db: mockDb,
-	}
-	gas := uint64(100)
-	mockDb.EXPECT().AddRefund(gas)
-	g.AddRefund(gas)
-}
-
-func TestGethStateDB_SubRefund(t *testing.T) {
-	ctrl := gomock.NewController(t)
-	defer ctrl.Finish()
-
-	mockDb := NewMockVmStateDB(ctrl)
-	g := gethStateDB{
-		db: mockDb,
-	}
-	gas := uint64(50)
-	mockDb.EXPECT().SubRefund(gas)
-	g.SubRefund(gas)
-}
-
-func TestGethStateDB_GetRefund(t *testing.T) {
-	ctrl := gomock.NewController(t)
-	defer ctrl.Finish()
-
-	mockDb := NewMockVmStateDB(ctrl)
-	g := gethStateDB{
-		db: mockDb,
-	}
-	expected := uint64(75)
-	mockDb.EXPECT().GetRefund().Return(expected)
-	result := g.GetRefund()
-	assert.Equal(t, expected, result)
-}
-
-func TestGethStateDB_Prepare(t *testing.T) {
-	ctrl := gomock.NewController(t)
-	defer ctrl.Finish()
-
-	mockDb := NewMockVmStateDB(ctrl)
-	g := gethStateDB{
-		db: mockDb,
-	}
-	mockDb.EXPECT().Prepare(gomock.Any(), gomock.Any(), gomock.Any(), gomock.Any(), gomock.Any(), gomock.Any())
-	g.Prepare(params.Rules{}, common.Address{}, common.Address{}, nil, nil, nil)
-}
-
-func TestGethStateDB_AddressInAccessList(t *testing.T) {
-	ctrl := gomock.NewController(t)
-	defer ctrl.Finish()
-
-	mockDb := NewMockVmStateDB(ctrl)
-	g := gethStateDB{
-		db: mockDb,
-	}
-	addr := common.HexToAddress("0x1234")
-	mockDb.EXPECT().AddressInAccessList(addr).Return(true)
-	result := g.AddressInAccessList(addr)
-	assert.True(t, result)
-}
-
-func TestGethStateDB_SlotInAccessList(t *testing.T) {
-	ctrl := gomock.NewController(t)
-	defer ctrl.Finish()
-
-	mockDb := NewMockVmStateDB(ctrl)
-	g := gethStateDB{
-		db: mockDb,
-	}
-	addr := common.HexToAddress("0x1234")
-	slot := common.HexToHash("0x5678")
-	mockDb.EXPECT().SlotInAccessList(addr, slot).Return(true, true)
-	addrOk, slotOk := g.SlotInAccessList(addr, slot)
-	assert.True(t, addrOk)
-	assert.True(t, slotOk)
-}
-
-func TestGethStateDB_AddAddressToAccessList(t *testing.T) {
-	ctrl := gomock.NewController(t)
-	defer ctrl.Finish()
-
-	mockDb := NewMockVmStateDB(ctrl)
-	g := gethStateDB{
-		db: mockDb,
-	}
-	addr := common.HexToAddress("0x1234")
-	mockDb.EXPECT().AddAddressToAccessList(addr)
-	g.AddAddressToAccessList(addr)
-}
-
-func TestGethStateDB_AddSlotToAccessList(t *testing.T) {
-	ctrl := gomock.NewController(t)
-	defer ctrl.Finish()
-
-	mockDb := NewMockVmStateDB(ctrl)
-	g := gethStateDB{
-		db: mockDb,
-	}
-	addr := common.HexToAddress("0x1234")
-	slot := common.HexToHash("0x5678")
-	mockDb.EXPECT().AddSlotToAccessList(addr, slot)
-	g.AddSlotToAccessList(addr, slot)
-}
-
-func TestGethStateDB_AddLog(t *testing.T) {
-	ctrl := gomock.NewController(t)
-	defer ctrl.Finish()
-
-	mockDb := NewMockVmStateDB(ctrl)
-	g := gethStateDB{
-		db: mockDb,
-	}
-	log := &types.Log{}
-	mockDb.EXPECT().AddLog(log)
-	g.AddLog(log)
-}
-
-func TestGethStateDB_AddPreimage(t *testing.T) {
-	g := gethStateDB{}
-	hash := common.HexToHash("0x1234")
-	preimage := []byte{0x56, 0x78}
-	assert.NotPanics(t, func() {
-		g.AddPreimage(hash, preimage)
-	})
-}
-
-func TestGethStateDB_AccessEvents(t *testing.T) {
-	g := gethStateDB{
-		accessEvents: nil,
-	}
-	result := g.AccessEvents()
-	assert.Nil(t, result)
-}
-
-func TestGethStateDB_GetLogs(t *testing.T) {
-	g := gethStateDB{}
-	hash := common.HexToHash("0x1234")
-	result := g.GetLogs(hash, 1, common.Hash{}, 123456)
-	assert.Equal(t, []*types.Log{}, result)
-}
-
-func TestGethStateDB_PointCache(t *testing.T) {
-	ctrl := gomock.NewController(t)
-	defer ctrl.Finish()
-
-	mockDb := NewMockVmStateDB(ctrl)
-	g := gethStateDB{
-		db: mockDb,
-	}
-	mockDb.EXPECT().PointCache().Return(nil)
-	result := g.PointCache()
-	assert.Nil(t, result)
-}
-
-func TestGethStateDB_Witness(t *testing.T) {
-	ctrl := gomock.NewController(t)
-	defer ctrl.Finish()
-
-	mockDb := NewMockVmStateDB(ctrl)
-	g := gethStateDB{
-		db: mockDb,
-	}
-	mockDb.EXPECT().Witness().Return(nil)
-	result := g.Witness()
-	assert.Nil(t, result)
-}
-
-func TestGethStateDB_StartBulkLoad(t *testing.T) {
-	ctrl := gomock.NewController(t)
-	defer ctrl.Finish()
-
-	mockDb := NewMockStateDB(ctrl)
-	db := rawdb.NewMemoryDatabase()
-	trieDb := triedb.NewDatabase(db, &triedb.Config{})
-	g := gethStateDB{
-		db:        mockDb,
-		stateRoot: common.Hash{},
-		evmState:  state.NewDatabase(trieDb, nil),
-		triegc:    prque.New[uint64, common.Hash](nil),
-	}
-	result, err := g.StartBulkLoad(1)
-	assert.Nil(t, err)
-	assert.NotNil(t, result)
-}
-
-func TestGethStateDB_GetArchiveState(t *testing.T) {
-	g := gethStateDB{}
-	result, err := g.GetArchiveState(1)
-	assert.Nil(t, result)
-	assert.NotNil(t, err)
-	assert.Contains(t, err.Error(), "archive states are not (yet) supported")
-}
-
-func TestGethStateDB_GetArchiveBlockHeight(t *testing.T) {
-	g := gethStateDB{}
-	height, exists, err := g.GetArchiveBlockHeight()
-	assert.Equal(t, uint64(0), height)
-	assert.False(t, exists)
-	assert.NotNil(t, err)
-	assert.Contains(t, err.Error(), "archive states are not (yet) supported")
-}
-
-func TestGethStateDB_GetMemoryUsage(t *testing.T) {
-	g := gethStateDB{}
-	result := g.GetMemoryUsage()
-	assert.Equal(t, uint64(0), result.UsedBytes)
-}
-
-func TestGethStateDB_TrieCommit(t *testing.T) {
-	ctrl := gomock.NewController(t)
-	defer ctrl.Finish()
-
-	mockDb := NewMockStateDB(ctrl)
-	db := rawdb.NewMemoryDatabase()
-	trieDb := triedb.NewDatabase(db, &triedb.Config{})
-	g := gethStateDB{
-		db:        mockDb,
-		stateRoot: common.Hash{},
-		evmState:  state.NewDatabase(trieDb, nil),
-		triegc:    prque.New[uint64, common.Hash](nil),
-		block:     triesInMemory + 1,
-	}
-	err := g.trieCommit()
-	assert.Nil(t, err)
-}
-
-func TestGethStateDB_TrieCleanCommit(t *testing.T) {
-	ctrl := gomock.NewController(t)
-	defer ctrl.Finish()
-
-	mockDb := NewMockStateDB(ctrl)
-	db := rawdb.NewMemoryDatabase()
-	trieDb := triedb.NewDatabase(db, &triedb.Config{})
-	g := gethStateDB{
-		db:        mockDb,
-		stateRoot: common.Hash{},
-		evmState:  state.NewDatabase(trieDb, nil),
-		triegc:    prque.New[uint64, common.Hash](nil),
-		block:     triesInMemory + 1,
-	}
-	err := g.trieCleanCommit()
-	assert.Nil(t, err)
-}
-
-func TestGethStateDB_TrieCap(t *testing.T) {
-	ctrl := gomock.NewController(t)
-	defer ctrl.Finish()
-
-	mockDb := NewMockStateDB(ctrl)
-	db := rawdb.NewMemoryDatabase()
-	trieDb := triedb.NewDatabase(db, &triedb.Config{})
-	g := gethStateDB{
-		db:        mockDb,
-		stateRoot: common.Hash{},
-		evmState:  state.NewDatabase(trieDb, nil),
-		triegc:    prque.New[uint64, common.Hash](nil),
-	}
-
-	err := g.trieCap()
-	assert.Nil(t, err)
-}
-
-func TestGethStateDB_GetShadowDB(t *testing.T) {
-	g := gethStateDB{}
-	result := g.GetShadowDB()
-	assert.Nil(t, result)
-}
-
-// gethBulkLoad struct method tests
-func TestGethBulkLoad_CreateAccount(t *testing.T) {
-	ctrl := gomock.NewController(t)
-	defer ctrl.Finish()
-
-	mockDb := NewMockVmStateDB(ctrl)
-	g := gethBulkLoad{
-		db: &gethStateDB{
-			db: mockDb,
-		},
-	}
-	addr := common.HexToAddress("0x1234")
-	mockDb.EXPECT().CreateAccount(addr)
-	g.CreateAccount(addr)
-}
-
-func TestGethBulkLoad_SetBalance(t *testing.T) {
-	ctrl := gomock.NewController(t)
-	defer ctrl.Finish()
-
-	mockDb := NewMockVmStateDB(ctrl)
-	g := gethBulkLoad{
-		db: &gethStateDB{
-			db: mockDb,
-		},
-	}
-	addr := common.HexToAddress("0x1234")
-	value := uint256.NewInt(100)
-	mockDb.EXPECT().GetBalance(addr).Return(value)
-	mockDb.EXPECT().AddBalance(addr, value, gomock.Any()).Return(*value)
-	g.SetBalance(addr, value)
-}
-
-func TestGethBulkLoad_SetNonce(t *testing.T) {
-	ctrl := gomock.NewController(t)
-	defer ctrl.Finish()
-
-	mockDb := NewMockVmStateDB(ctrl)
-	g := gethBulkLoad{
-		db: &gethStateDB{
-			db: mockDb,
-		},
-	}
-	addr := common.HexToAddress("0x1234")
-	nonce := uint64(42)
-	mockDb.EXPECT().SetNonce(addr, nonce, gomock.Any())
-	g.SetNonce(addr, nonce)
-}
-
-func TestGethBulkLoad_SetState(t *testing.T) {
-	ctrl := gomock.NewController(t)
-	defer ctrl.Finish()
-
-	mockDb := NewMockVmStateDB(ctrl)
-	g := gethBulkLoad{
-		db: &gethStateDB{
-			db: mockDb,
-		},
-	}
-	addr := common.HexToAddress("0x1234")
-	key := common.HexToHash("0x5678")
-	value := common.HexToHash("0x9abc")
-	mockDb.EXPECT().SetState(addr, key, value)
-	g.SetState(addr, key, value)
-}
-
-func TestGethBulkLoad_SetCode(t *testing.T) {
-	ctrl := gomock.NewController(t)
-	defer ctrl.Finish()
-
-	mockDb := NewMockVmStateDB(ctrl)
-	g := gethBulkLoad{
-		db: &gethStateDB{
-			db: mockDb,
-		},
-	}
-	addr := common.HexToAddress("0x1234")
-	code := []byte{0x60, 0x80, 0x60, 0x40}
-	mockDb.EXPECT().SetCode(addr, code).Return(code)
-	g.SetCode(addr, code)
-}
-
-func TestGethBulkLoad_Close(t *testing.T) {
-	ctrl := gomock.NewController(t)
-	defer ctrl.Finish()
-
-	mockDb := NewMockVmStateDB(ctrl)
-	g := gethBulkLoad{
-		db: &gethStateDB{
-			db: mockDb,
-		},
-	}
-	err := g.Close()
-	assert.Nil(t, err)
->>>>>>> 836aca4d
 }